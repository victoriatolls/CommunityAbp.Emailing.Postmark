using Microsoft.Extensions.DependencyInjection;
using Microsoft.Extensions.Options;
using PostmarkDotNet;
using PostmarkDotNet.Model;
using System;
using System.Collections.Generic;
using System.Linq;
using System.Net.Mail;
using System.Threading.Tasks;
using Volo.Abp;
using Volo.Abp.BackgroundJobs;
using Volo.Abp.DependencyInjection;
using Volo.Abp.Emailing;
using Volo.Abp.Emailing.Smtp;
using Volo.Abp.MultiTenancy;

namespace CommunityAbp.Emailing.Postmark;

/// <summary>
/// IPostmarkSmtpEmailSender
/// </summary>
public interface IPostmarkSmtpEmailSender : IEmailSender
{
}

/// <summary>
/// Postmark email sender.
/// </summary>
/// <remarks>
/// Constructor
/// </remarks>
/// <param name="currentTenant">
/// The current tenant
/// </param>
/// <param name="smtpConfiguration">
/// The SMTP configuration
/// </param>
/// <param name="backgroundJobManager">
/// The background job manager
/// </param>
/// <param name="abpPostmarkConfiguration">
/// The Postmark configuration
/// </param>
/// <param name="client">
/// The Postmark client
/// </param>
[Dependency(ServiceLifetime.Transient, ReplaceServices = true)]
public class PostmarkEmailSender(ICurrentTenant currentTenant, ISmtpEmailSenderConfiguration smtpConfiguration, IBackgroundJobManager backgroundJobManager, IOptions<AbpPostmarkOptions> abpPostmarkConfiguration, IAbpPostmarkClient? client = null) : EmailSenderBase(currentTenant, smtpConfiguration, backgroundJobManager), IPostmarkSmtpEmailSender
{
    /// <summary>
    /// You can also send to postmark using Smtp, so if the user has not configured Postmark, we can use the SmtpEmailSender as a backup
    /// but that'll also work if postmark is not enabled in the options.
    /// </summary>
    private readonly SmtpEmailSender _backupSender = new(currentTenant, smtpConfiguration, backgroundJobManager);

    private IAbpPostmarkClient? _client = client;

    /// <summary>
    /// Postmark options
    /// </summary>
    protected AbpPostmarkOptions AbpPostmarkOptions { get; } = abpPostmarkConfiguration.Value;

    /// <summary>
    /// Default SMTP configuration, used for backup
    /// </summary>
    protected ISmtpEmailSenderConfiguration SmtpConfiguration { get; } = smtpConfiguration;

    /// <summary>
    /// Construct a Postmark client
    /// </summary>
    /// <returns></returns>
    /// <exception cref="AbpException"></exception>
    public async Task<IAbpPostmarkClient> BuildClientAsync()
    {
        var apiKeyValue = AbpPostmarkOptions.ApiKey ?? await SmtpConfiguration.GetUserNameAsync();
        if (!Guid.TryParse(apiKeyValue, out var apiKey))
        {
            throw new AbpException("Postmark API key is not set or not in the correct format!");
        }
        _client ??= new AbpPostmarkClient(apiKey.ToString());

        return _client;
    }

    /// <inheritdoc />
    public override async Task SendAsync(string to, string? subject, string? body, bool isBodyHtml = true, AdditionalEmailSendingArgs? additionalEmailSendingArgs = null)
    {
        var mailMessage = BuildMailMessage(null, to, subject, body, isBodyHtml, additionalEmailSendingArgs);

        // Check if we are sending a templated email
        if (additionalEmailSendingArgs?.ExtraProperties?.ContainsKey(AbpPostmarkConsts.PostmarkTemplateId) == true && (AbpPostmarkOptions.UsePostmark ?? false))
        {
            // Safely attempt to retrieve and unbox the PostmarkTemplateId
            var postmarkTemplateIdObj = additionalEmailSendingArgs.ExtraProperties?.GetOrDefault(AbpPostmarkConsts.PostmarkTemplateId);
            var postmarkTemplateId = postmarkTemplateIdObj is long v ? v : default; // Use default(long) or a specific default value

            // Safely attempt to retrieve and cast the TemplateModel
            var templateModelObj = additionalEmailSendingArgs.ExtraProperties?.GetOrDefault(AbpPostmarkConsts.TemplateModel);
            var templateModel = templateModelObj as Dictionary<string, object> ?? [];

            if (postmarkTemplateId != default)
            {
                await SendTemplatedEmailAsync(mailMessage, postmarkTemplateId, templateModel);
            }
            else
            {
                await SendAsync(mailMessage);
            }
        }
        else if (additionalEmailSendingArgs?.ExtraProperties?.ContainsKey(AbpPostmarkConsts.PostmarkAlias) == true)
        {
            // Safely attempt to retrieve and unbox the PostmarkTemplateId
            var postmarkAliasObj = additionalEmailSendingArgs?.ExtraProperties?.GetOrDefault(AbpPostmarkConsts.PostmarkAlias);
            var postmarkAlias = postmarkAliasObj is string v ? v : default; // Use default(string) or a specific default value

            // Safely attempt to retrieve and cast the TemplateModel
            var templateModelObj = additionalEmailSendingArgs?.ExtraProperties?.GetOrDefault(AbpPostmarkConsts.TemplateModel);
            var templateModel = templateModelObj as Dictionary<string, object> ?? [];

            if (postmarkAlias != default)
            {
                await SendTemplatedEmailAsync(mailMessage, postmarkAlias, templateModel);
            }
            else
            {
                await SendAsync(mailMessage);
            }
        }
        else
        {
            // Handle non-templated email sending (existing logic)
            await SendAsync(mailMessage);
        }
    }

<<<<<<< HEAD
    private async Task SendTemplatedEmailAsync(MailMessage mail, long postmarkTemplateId, Dictionary<string, object> templateModel)
    {
        var client = await BuildClientAsync();
        var mailMessage = await ConvertToPostmarkMessage(mail);

        // Now, instead of setting the body, we'll use the template fields
        var templatedMessage = new TemplatedPostmarkMessage
        {
            From = mailMessage.From,
            To = mailMessage.To,
            Cc = mailMessage.Cc,
            Bcc = mailMessage.Bcc,
            TemplateId = postmarkTemplateId,
            TemplateModel = templateModel,
            Headers = mailMessage.Headers,
            Attachments = mailMessage.Attachments,
            ReplyTo = mailMessage.ReplyTo,
            Tag = mailMessage.Tag,
            TrackOpens = mailMessage.TrackOpens,
            TrackLinks = mailMessage.TrackLinks,
            MessageStream = mailMessage.MessageStream
        };

        await client.SendEmailWithTemplateAsync(templatedMessage);
    }

    private async Task SendTemplatedEmailAsync(MailMessage mail, string postmarkAlias, Dictionary<string, object> templateModel)
    {
        var client = await BuildClientAsync();
        var mailMessage = await ConvertToPostmarkMessage(mail);

        // Now, instead of setting the body, we'll use the template fields
        var templatedMessage = new TemplatedPostmarkMessage
        {
            From = mailMessage.From,
            To = mailMessage.To,
            Cc = mailMessage.Cc,
            Bcc = mailMessage.Bcc,
            TemplateAlias = postmarkAlias,
            TemplateModel = templateModel,
            Headers = mailMessage.Headers,
            Attachments = mailMessage.Attachments,
            ReplyTo = mailMessage.ReplyTo,
            Tag = mailMessage.Tag,
            TrackOpens = mailMessage.TrackOpens,
            TrackLinks = mailMessage.TrackLinks,
            MessageStream = mailMessage.MessageStream
        };

        await client.SendEmailWithTemplateAsync(templatedMessage);
    }

=======
>>>>>>> a6d99ec6
    /// <summary>
    /// Send the email
    /// </summary>
    /// <param name="mail"></param>
    protected override async Task SendEmailAsync(MailMessage mail)
    {
        if (AbpPostmarkOptions.UsePostmark == false)
        {
            await _backupSender.SendAsync(mail);
            return;
        }

        var c = await BuildClientAsync();
        var mailMessage = await ConvertToPostmarkMessage(mail);
        await c.SendMessageAsync(mailMessage);
    }

    private async Task<PostmarkMessage> ConvertToPostmarkMessage(MailMessage mail)
    {
        var from = mail.From?.Address ?? await SmtpConfiguration.GetDefaultFromAddressAsync();
        // Convert the headers to a dictionary
        var headerDict = new Dictionary<string, string>();
        foreach (var key in mail.Headers.AllKeys)
        {
            if (!string.IsNullOrEmpty(key) && !headerDict.ContainsKey(key))
                headerDict.Add(key, mail.Headers[key] ?? string.Empty);
        }

        var mailMessage = new PostmarkMessage
        {
            From = from,
            To = string.Join(", ", mail.To.Select(to => to.Address)),
            Cc = string.Join(", ", mail.CC.Select(cc => cc.Address)),
            Bcc = string.Join(", ", mail.Bcc.Select(bcc => bcc.Address)),
            Subject = mail.Subject,
            HtmlBody = mail.IsBodyHtml ? mail.Body : null,
            TextBody = !mail.IsBodyHtml ? mail.Body : null,
            ReplyTo = mail.ReplyToList.Select(replyTo => replyTo.Address).FirstOrDefault(),
            Headers = new HeaderCollection(headerDict),
            TrackOpens = AbpPostmarkOptions.TrackOpens,
            TrackLinks = AbpPostmarkOptions.TrackLinks
        };

        // Handle attachments
        if (mail.Attachments.Any())
        {
            foreach (var attachment in mail.Attachments)
            {
                attachment.ContentStream.Position = 0; // Ensure stream is at the beginning
                mailMessage.AddAttachment(attachment.ContentStream, attachment.Name, attachment.ContentType.MediaType, attachment.ContentId);
            }
        }

        return mailMessage;
    }

    private async Task SendTemplatedEmailAsync(MailMessage mail, long postmarkTemplateId, Dictionary<string, object> templateModel)
    {
        var c = await BuildClientAsync();
        var mailMessage = await ConvertToPostmarkMessage(mail);

        // Now, instead of setting the body, we'll use the template fields
        var templatedMessage = new TemplatedPostmarkMessage
        {
            From = mailMessage.From,
            To = mailMessage.To,
            Cc = mailMessage.Cc,
            Bcc = mailMessage.Bcc,
            TemplateId = postmarkTemplateId,
            TemplateModel = templateModel,
            Headers = mailMessage.Headers,
            Attachments = mailMessage.Attachments,
            ReplyTo = mailMessage.ReplyTo,
            Tag = mailMessage.Tag,
            TrackOpens = mailMessage.TrackOpens,
            TrackLinks = mailMessage.TrackLinks,
            MessageStream = mailMessage.MessageStream
        };

        await c.SendEmailWithTemplateAsync(templatedMessage);
    }
}<|MERGE_RESOLUTION|>--- conflicted
+++ resolved
@@ -132,8 +132,7 @@
             await SendAsync(mailMessage);
         }
     }
-
-<<<<<<< HEAD
+    
     private async Task SendTemplatedEmailAsync(MailMessage mail, long postmarkTemplateId, Dictionary<string, object> templateModel)
     {
         var client = await BuildClientAsync();
@@ -185,9 +184,7 @@
 
         await client.SendEmailWithTemplateAsync(templatedMessage);
     }
-
-=======
->>>>>>> a6d99ec6
+    
     /// <summary>
     /// Send the email
     /// </summary>
